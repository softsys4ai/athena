--- conflicted
+++ resolved
@@ -432,7 +432,6 @@
         return [100]
 
     @classmethod
-<<<<<<< HEAD
     def get_one_pixel_samples(cls):
         return [500]
 
@@ -463,13 +462,12 @@
     cifar_100 = 'cifar100'
 
     valiation_rate = 0.2
-=======
+
     def get_cw_AETypes(cls):
         if DATA.CUR_DATASET_NAME == DATA.cifar_10:
             return []
         elif DATA.CUR_DATASET_NAME == DATA.mnist:
             return []
->>>>>>> 5122531d
 
     # ----------------------------
     # PGD parameters
