--- conflicted
+++ resolved
@@ -143,7 +143,7 @@
         duration = time.time() - start_time
         logger.info('Time cost: {}'.format(duration))
 
-<<<<<<< HEAD
+
     elif (attack_method == ATTACK.ONE_PIXEL):
         # pixel format (x, y, r, g, b)
         pixel_count = kwargs.get('pixel_counts', 1)
@@ -170,7 +170,5 @@
         logger.info('Time cost: {}'.format(duration))
 
 
-=======
     print('*** SHAPE: {}'.format(X_adv.shape))
->>>>>>> 5122531d
     return X_adv, Y