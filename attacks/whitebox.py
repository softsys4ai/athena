"""
Implement whitebox adversarial example generating approaches here,
mainly use cleverhans attack toolkits.
@author: Ying Meng (y(dot)meng201011(at)gmail(dot)com)
"""
from __future__ import absolute_import
from __future__ import division
from __future__ import print_function
from __future__ import unicode_literals

import os
<<<<<<< HEAD

=======
os.environ['KMP_DUPLICATE_LIB_OK'] = 'True'

import data
>>>>>>> 9b81ad20
from models import *
from config import *
from plot import plot_comparisons

from cleverhans.attacks import FastGradientMethod
from cleverhans.attacks import SaliencyMapMethod
from cleverhans.attacks import CarliniWagnerL2
from cleverhans.attacks import DeepFool
from cleverhans.attacks import BasicIterativeMethod
from cleverhans.attacks import ProjectedGradientDescent
from cleverhans.evaluation import batch_eval
from cleverhans.utils_keras import KerasModelWrapper

import attacks.cw_linf as cw_linf

# FLAGS = flags.FLAGS

validation_rate = 0.2

def generate(model_name, X, Y, attack_method, attack_params):
    """
    detect adversarial examples
    :param model_name: the name of the target model. Models are named in the form of
                        model-<dataset>-<architecture>-<transform_type>.h5
    :param attack_method:  attack for generating adversarial examples
    :param X: examples to be attacked
    :param Y: correct label of the examples
    :return: adversarial examples
    """
    label_smoothing_rate = 0.1

    prefix, dataset, architect, trans_type = model_name.split('-')

    # flag - whether to train a clean model
    train_new_model = True
<<<<<<< HEAD
    if (os.path.isfile('{}/{}.h5'.format(PATH.MODEL, model_name)) or
      (os.path.isfile('{}/{}.json'.format(PATH.MODEL, model_name)))):
=======
    if os.path.isfile('{}/{}.h5'.format(PATH.MODEL, model_name)):
>>>>>>> 9b81ad20
        # found a trained model
        print('Found the trained model.')
        train_new_model = False

    img_rows, img_cols, nb_channels = X.shape[1:4]
    nb_classes = Y.shape[1]

    # Force TensorFlow to use single thread to improve reproducibility
    config = tf.ConfigProto(intra_op_parallelism_threads=4,
                            inter_op_parallelism_threads=4)
    sess = tf.Session(config=config)
    keras.backend.set_session(sess)

    # input and output tensors
    # x = tf.placeholder(tf.float32, shape=(None, img_rows, img_cols, nb_channels))
    # y = tf.placeholder(tf.float32, shape=(None, nb_classes))
    batch_size = 128

    # label smoothing
    Y -= label_smoothing_rate * (Y - 1. / nb_classes)

    model = None
    if train_new_model:
        print('INFO: train a new model then generate adversarial examples.')
        # create a new model
        input_shape = (img_rows, img_cols, nb_channels)
        model = create_model(dataset, input_shape=input_shape, nb_classes=nb_classes)
    else:
        # load model
        if dataset == DATA.mnist:
            model = keras.models.load_model('{}/{}.h5'.format(PATH.MODEL, model_name))
        elif dataset == DATA.cifar_10:
            model = load_from_json(model_name)

    # to be able to call the model in the custom loss, we need to call it once before.
    # see https://github.com/tensorflow/tensorflow/issues/23769
    model(model.input)
    # wrap a keras model, making it fit the cleverhans framework
    wrap_model = KerasModelWrapper(model)

    # initialize the attack object
    attacker = None
    if attack_method == ATTACK.FGSM:
        """
        The Fast Gradient Sign Method,
        by Ian J. Goodfellow, Jonathon Shlens, Christian Szegedy 2014
        link: https://arxiv.org/abs/1412.6572
        """
        attacker = FastGradientMethod(wrap_model, sess=sess)
    elif attack_method == ATTACK.JSMA:
        """
        The Jacobian-based Saliency Map Method
        by Nicolas Papernot, Patrick McDaniel, Somesh Jha, Matt Fredrikson, Z. Berkay Celik, Ananthram Swami 2016
        link: https://arxiv.org/abs/1511.07528
        """
        batch_size = 64
        attacker = SaliencyMapMethod(wrap_model, sess=sess)
    elif attack_method == ATTACK.CW:
        """
        Untageted attack
        """
        y = tf.placeholder(tf.float32, shape=(None, nb_classes))
        ord = attack_params['ord']
        attack_params.pop('ord')
        attack_params['y'] = y

        if (ord == 2):
            # cleverhans supports only l2 norm so far.
            attacker = CarliniWagnerL2(wrap_model, sess=sess)
        elif (ord == 0):
            # TODO
            pass
        elif (ord == np.inf):
            # TODO
            attacker = cw_linf.CarliniLi(sess, model)
        else:
            raise ValueError('CW supports only l0, l2, and l-inf norms.')

    elif attack_method == ATTACK.DEEPFOOL:
        """
        The DeepFool Method, is an untargeted & iterative attack
        which is based on an iterative linearization of the classifier.
        by Seyed-Mohsen Moosavi-Dezfooli, Alhussein Fawzi, Pascal Frossard, 2016
        link: https://arxiv.org/abs/1511.04599
        """
        batch_size = 64
        ord = attack_params['ord']
        attack_params.pop('ord')

        if ord == 2:
            # cleverhans supports only l2 norm so far.
            attacker = DeepFool(wrap_model, sess=sess)
        elif ord == np.inf:
            # TODO
            pass
        else:
            raise ValueError('DeepFool supports only l2 and l-inf norms.')

    elif attack_method == ATTACK.BIM:
        """
        The Basic Iterative Method (also, iterative FGSM)
        by Alexey Kurakin, Ian Goodfellow, Samy Bengio, 2016
        link: https://arxiv.org/abs/1607.02533
        """
        attacker = BasicIterativeMethod(wrap_model, back='tf', sess=sess)
    elif attack_method == ATTACK.PGD:
        """
        The Projected Gradient Descent approch.
        
        """
        attacker = ProjectedGradientDescent(wrap_model)
    else:
        raise ValueError('{} attack is not supported.'.format(attack_method.upper()))

    # initialize the session
    # init_op = tf.initialize_all_variables()
    # sess.run(init_op)
    # define custom loss
    adv_accuracy_metric = get_adversarial_metric(model, attacker, attack_params)

    augment = False
    compile_params = {
        'optimizer': keras.optimizers.Adam(lr=0.001),
        'metrics': adv_accuracy_metric
    }
    if DATA.cifar_10 == dataset:
        augment = True
        compile_params = {
            'optimizer': keras.optimizers.RMSprop(lr=0.001, decay=1e-6),
            'metrics': adv_accuracy_metric
        }

    print('#### Recompile the model')
    model.compile(optimizer=compile_params['optimizer'],
                  loss=keras.losses.categorical_crossentropy,
                  metrics=['accuracy', adv_accuracy_metric])
    # train_model(model, dataset, model_name, need_augment=False, **kwargs)
    if train_new_model:
        model = train_model(model, dataset, model_name,
                            augment,
                            **compile_params)

    # define the graph
    adv_x = attacker.generate(model.input, **attack_params)
    # consider the attack to be constant
    adv_x = tf.stop_gradient(adv_x)

    # generating adversarial examples
    adv_examples, = batch_eval(sess, [model.input, model(adv_x)], [adv_x],
                        [X, Y], batch_size=batch_size)

<<<<<<< HEAD
    if (MODE.DEBUG):
        score = model.evaluate(adv_examples, Y, verbose=2)
        print('*** Evaluation on adversarial examples: {}'.format(score))
        # title = '{}-{}'.format(dataset, attack_method)
        # draw_comparisons(X[10:20], adv_examples[10:20], title)
=======
    if MODE.DEBUG:
        title = '{}-{}'.format(dataset, attack_method)
        plot_comparisons(X[:10], adv_examples[:10], title)
>>>>>>> 9b81ad20

    if train_new_model:
        """
        recompile the trained model using default metrics,
        for the metrics related to adversarial approaches 
        are NOT required for model evaluation.
        """
        model.compile(
            optimizer=compile_params['optimizer'],
            loss=keras.losses.categorical_crossentropy,
            metrics=['accuracy']
        )

        # save to disk
        if DATA.cifar_10 == dataset:
            save_to_json(model, model_name)

            # for test, evaluate the saved model
            loaded_model = load_from_json(model_name)
            scores = loaded_model.evaluate(X, Y, verbose=2)
            print('*** Evaluating the new model: {}'.format(scores))
            del loaded_model
        elif DATA.mnist == dataset:
            model.save('{}/{}.h5'.format(PATH.MODEL, model_name),
                       overwrite=True, include_optimizer=True)
            # for test
            # evaluate the saved model
            loaded_model = models.load_model('{}/{}.h5'.format(PATH.MODEL, model_name))
            scores = loaded_model.evaluate(X, Y, verbose=2)
            print('*** Evaluating the new model: {}'.format(scores))
            del loaded_model
    del model
    sess.close()

    return adv_examples, Y

"""
Define custom loss functions
"""
def get_adversarial_metric(model, attacker, attack_params):
    print('INFO: create metrics for adversary generation.')
    def adversarial_accuracy(y, _):
        # get the adversarial examples
        x_adv = attacker.generate(model.input, **attack_params)
        # consider the attack to be constant
        x_adv = tf.stop_gradient(x_adv)

        # get the prediction on the adversarial examples
        preds_adv = model(x_adv)
        return keras.metrics.categorical_accuracy(y, preds_adv)
    # return the loss function
    return adversarial_accuracy

def get_adversarial_loss(model, attacker, attack_params):
    def adversarial_loss(y, preds):
        # calculate the cross-entropy on the legitimate examples
        corss_entropy = keras.losses.categorical_crossentropy(y, preds)

        # get the adversarial examples
        x_adv = attacker.generate(model.input, **attack_params)
        # consider the attack to be constant
        x_adv = tf.stop_gradient(x_adv)

        # calculate the cross-entropy on the adversarial examples
        preds_adv = model(x_adv)
        corss_entropy_adv = keras.losses.categorical_crossentropy(y, preds_adv)

        # return the average cross-entropy
        return 0.5 * corss_entropy + 0.5 * corss_entropy_adv
    # return the custom loss function
    return adversarial_loss
<|MERGE_RESOLUTION|>--- conflicted
+++ resolved
@@ -9,13 +9,10 @@
 from __future__ import unicode_literals
 
 import os
-<<<<<<< HEAD
-
-=======
+
 os.environ['KMP_DUPLICATE_LIB_OK'] = 'True'
 
 import data
->>>>>>> 9b81ad20
 from models import *
 from config import *
 from plot import plot_comparisons
@@ -51,12 +48,8 @@
 
     # flag - whether to train a clean model
     train_new_model = True
-<<<<<<< HEAD
     if (os.path.isfile('{}/{}.h5'.format(PATH.MODEL, model_name)) or
       (os.path.isfile('{}/{}.json'.format(PATH.MODEL, model_name)))):
-=======
-    if os.path.isfile('{}/{}.h5'.format(PATH.MODEL, model_name)):
->>>>>>> 9b81ad20
         # found a trained model
         print('Found the trained model.')
         train_new_model = False
@@ -79,16 +72,16 @@
     Y -= label_smoothing_rate * (Y - 1. / nb_classes)
 
     model = None
-    if train_new_model:
+    if (train_new_model):
         print('INFO: train a new model then generate adversarial examples.')
         # create a new model
         input_shape = (img_rows, img_cols, nb_channels)
         model = create_model(dataset, input_shape=input_shape, nb_classes=nb_classes)
     else:
         # load model
-        if dataset == DATA.mnist:
+        if (dataset == DATA.mnist):
             model = keras.models.load_model('{}/{}.h5'.format(PATH.MODEL, model_name))
-        elif dataset == DATA.cifar_10:
+        elif (dataset == DATA.cifar_10):
             model = load_from_json(model_name)
 
     # to be able to call the model in the custom loss, we need to call it once before.
@@ -99,14 +92,14 @@
 
     # initialize the attack object
     attacker = None
-    if attack_method == ATTACK.FGSM:
+    if (attack_method == ATTACK.FGSM):
         """
         The Fast Gradient Sign Method,
         by Ian J. Goodfellow, Jonathon Shlens, Christian Szegedy 2014
         link: https://arxiv.org/abs/1412.6572
         """
         attacker = FastGradientMethod(wrap_model, sess=sess)
-    elif attack_method == ATTACK.JSMA:
+    elif (attack_method == ATTACK.JSMA):
         """
         The Jacobian-based Saliency Map Method
         by Nicolas Papernot, Patrick McDaniel, Somesh Jha, Matt Fredrikson, Z. Berkay Celik, Ananthram Swami 2016
@@ -114,7 +107,7 @@
         """
         batch_size = 64
         attacker = SaliencyMapMethod(wrap_model, sess=sess)
-    elif attack_method == ATTACK.CW:
+    elif (attack_method == ATTACK.CW):
         """
         Untageted attack
         """
@@ -131,11 +124,11 @@
             pass
         elif (ord == np.inf):
             # TODO
-            attacker = cw_linf.CarliniLi(sess, model)
+            pass
         else:
             raise ValueError('CW supports only l0, l2, and l-inf norms.')
 
-    elif attack_method == ATTACK.DEEPFOOL:
+    elif (attack_method == ATTACK.DEEPFOOL):
         """
         The DeepFool Method, is an untargeted & iterative attack
         which is based on an iterative linearization of the classifier.
@@ -155,14 +148,14 @@
         else:
             raise ValueError('DeepFool supports only l2 and l-inf norms.')
 
-    elif attack_method == ATTACK.BIM:
+    elif (attack_method == ATTACK.BIM):
         """
         The Basic Iterative Method (also, iterative FGSM)
         by Alexey Kurakin, Ian Goodfellow, Samy Bengio, 2016
         link: https://arxiv.org/abs/1607.02533
         """
         attacker = BasicIterativeMethod(wrap_model, back='tf', sess=sess)
-    elif attack_method == ATTACK.PGD:
+    elif (attack_method == ATTACK.PGD):
         """
         The Projected Gradient Descent approch.
         
@@ -182,7 +175,7 @@
         'optimizer': keras.optimizers.Adam(lr=0.001),
         'metrics': adv_accuracy_metric
     }
-    if DATA.cifar_10 == dataset:
+    if (DATA.cifar_10 == dataset):
         augment = True
         compile_params = {
             'optimizer': keras.optimizers.RMSprop(lr=0.001, decay=1e-6),
@@ -194,7 +187,7 @@
                   loss=keras.losses.categorical_crossentropy,
                   metrics=['accuracy', adv_accuracy_metric])
     # train_model(model, dataset, model_name, need_augment=False, **kwargs)
-    if train_new_model:
+    if (train_new_model):
         model = train_model(model, dataset, model_name,
                             augment,
                             **compile_params)
@@ -208,19 +201,13 @@
     adv_examples, = batch_eval(sess, [model.input, model(adv_x)], [adv_x],
                         [X, Y], batch_size=batch_size)
 
-<<<<<<< HEAD
     if (MODE.DEBUG):
         score = model.evaluate(adv_examples, Y, verbose=2)
         print('*** Evaluation on adversarial examples: {}'.format(score))
         # title = '{}-{}'.format(dataset, attack_method)
         # draw_comparisons(X[10:20], adv_examples[10:20], title)
-=======
-    if MODE.DEBUG:
-        title = '{}-{}'.format(dataset, attack_method)
-        plot_comparisons(X[:10], adv_examples[:10], title)
->>>>>>> 9b81ad20
-
-    if train_new_model:
+
+    if (train_new_model):
         """
         recompile the trained model using default metrics,
         for the metrics related to adversarial approaches 
@@ -233,7 +220,7 @@
         )
 
         # save to disk
-        if DATA.cifar_10 == dataset:
+        if (DATA.cifar_10 == dataset):
             save_to_json(model, model_name)
 
             # for test, evaluate the saved model
@@ -241,7 +228,7 @@
             scores = loaded_model.evaluate(X, Y, verbose=2)
             print('*** Evaluating the new model: {}'.format(scores))
             del loaded_model
-        elif DATA.mnist == dataset:
+        elif (DATA.mnist == dataset):
             model.save('{}/{}.h5'.format(PATH.MODEL, model_name),
                        overwrite=True, include_optimizer=True)
             # for test
