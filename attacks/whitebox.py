--- conflicted
+++ resolved
@@ -15,7 +15,7 @@
 import data
 from models import *
 from config import *
-from plot import plot_comparisons
+from utils.plot import plot_comparisons
 
 from cleverhans.attacks import FastGradientMethod
 from cleverhans.attacks import SaliencyMapMethod
@@ -157,19 +157,18 @@
         link: https://arxiv.org/abs/1607.02533
         """
         attacker = BasicIterativeMethod(wrap_model, back='tf', sess=sess)
-<<<<<<< HEAD
+
 
     elif (attack_method == ATTACK.ONE_PIXEL):
         attacker = OnePixelAttack(model, sess=sess)
 
-=======
     elif attack_method == ATTACK.PGD:
         """
         The Projected Gradient Descent approch.
         
         """
         attacker = ProjectedGradientDescent(wrap_model)
->>>>>>> 5122531d
+
     else:
         raise ValueError('{} attack is not supported.'.format(attack_method.upper()))
 
