"""
Implement whitebox adversarial example generating approaches here,
mainly use cleverhans attack toolkits.
@author: Ying Meng (y(dot)meng201011(at)gmail(dot)com)
"""

from __future__ import absolute_import
from __future__ import division
from __future__ import print_function
from __future__ import unicode_literals

import os
os.environ['KMP_DUPLICATE_LIB_OK'] = 'True'

from models import *
from utils.config import *

from cleverhans.attacks import FastGradientMethod
from cleverhans.attacks import SaliencyMapMethod
# from cleverhans.attacks import CarliniWagnerL2
from cleverhans.attacks import DeepFool
from cleverhans.attacks import BasicIterativeMethod
from cleverhans.attacks import ProjectedGradientDescent
from cleverhans.attacks import MomentumIterativeMethod
from cleverhans.evaluation import batch_eval
from cleverhans.utils_keras import KerasModelWrapper

<<<<<<< HEAD
from attacks.carlini_wagner_l2 import CarliniWagnerL2
from attacks.carlini_wagner_li import CarliniWagnerLinf
=======

from attacks.carlini_wagner_l2 import CarliniWagnerL2
from attacks.carlini_wagner_li import CarliniWagnerLinf

>>>>>>> 1ae727e0

# FLAGS = flags.FLAGS

validation_rate = 0.2


def generate(model_name, X, Y, attack_method, attack_params):
    """
    detect adversarial examples
    :param model_name: the name of the target model. Models are named in the form of
                        model-<dataset>-<architecture>-<transform_type>.h5
    :param attack_method:  attack for generating adversarial examples
    :param X: examples to be attacked
    :param Y: correct label of the examples
    :return: adversarial examples
    """
    label_smoothing_rate = 0.1

    model_name = model_name.split('.')[0]
    prefix, dataset, architect, trans_type = model_name.split('-')

    # flag - whether to train a clean model
    train_new_model = True
    if (os.path.isfile('{}/{}/{}.h5'.format(PATH.MODEL, dataset, model_name)) or
            (os.path.isfile('{}/{}/{}.json'.format(PATH.MODEL, dataset, model_name)))):
        # found a trained model
        print('Found the trained model.')
        train_new_model = False

    img_rows, img_cols, nb_channels = X.shape[1:4]
    nb_classes = Y.shape[1]

    # Force TensorFlow to use single thread to improve reproducibility
    config = tf.ConfigProto(intra_op_parallelism_threads=4,
                            inter_op_parallelism_threads=4)
    sess = tf.Session(config=config)
    keras.backend.set_session(sess)

    # input and output tensors
    # x = tf.placeholder(tf.float32, shape=(None, img_rows, img_cols, nb_channels))
    # y = tf.placeholder(tf.float32, shape=(None, nb_classes))
    batch_size = 128

    # label smoothing
    Y -= label_smoothing_rate * (Y - 1. / nb_classes)

    model = None
    if train_new_model:
        print('INFO: train a new model then generate adversarial examples.')
        # create a new model
        input_shape = (img_rows, img_cols, nb_channels)
        model = create_model(dataset, input_shape=input_shape, nb_classes=nb_classes)
    else:
        # load model
        if dataset == DATA.mnist:
            model = keras.models.load_model('{}/{}/{}.h5'.format(PATH.MODEL, dataset, model_name))
        elif dataset == DATA.cifar_10:
            model = load_from_json(model_name)

    # to be able to call the model in the custom loss, we need to call it once before.
    # see https://github.com/tensorflow/tensorflow/issues/23769
    model(model.input)
    # wrap a keras model, making it fit the cleverhans framework
    wrap_model = KerasModelWrapper(model)

    # initialize the attack object
    attacker = None
    if attack_method == ATTACK.FGSM:
        """
        The Fast Gradient Sign Method,
        by Ian J. Goodfellow, Jonathon Shlens, Christian Szegedy 2014
        link: https://arxiv.org/abs/1412.6572
        """
        attacker = FastGradientMethod(wrap_model, sess=sess)
    elif attack_method == ATTACK.JSMA:
        """
        The Jacobian-based Saliency Map Method
        by Nicolas Papernot, Patrick McDaniel, Somesh Jha, Matt Fredrikson, Z. Berkay Celik, Ananthram Swami 2016
        link: https://arxiv.org/abs/1511.07528
        """
        batch_size = 64
        attacker = SaliencyMapMethod(wrap_model, sess=sess)
    elif attack_method == ATTACK.CW:
        """
        Untageted attack
        """
        y = tf.placeholder(tf.float32, shape=(None, nb_classes))
        ord = attack_params['ord']
        attack_params.pop('ord')
        attack_params['y'] = y

        if ord == 2:
            # cleverhans supports only l2 norm so far.
            attacker = CarliniWagnerL2(wrap_model, sess=sess)

        elif ord == 0:
            # TODO
            pass
        elif ord == np.inf:
            attacker = CarliniWagnerLinf(wrap_model, sess=sess)
<<<<<<< HEAD
            
=======
            pass
>>>>>>> 1ae727e0
        else:
            raise ValueError('CW supports only l0, l2, and l-inf norms.')

    elif attack_method == ATTACK.DEEPFOOL:
        """
        The DeepFool Method, is an untargeted & iterative attack
        which is based on an iterative linearization of the classifier.
        by Seyed-Mohsen Moosavi-Dezfooli, Alhussein Fawzi, Pascal Frossard, 2016
        link: https://arxiv.org/abs/1511.04599
        """
        batch_size = 64
        ord = attack_params['ord']
        attack_params.pop('ord')

        if ord == 2:
            # cleverhans supports only l2 norm so far.
            attacker = DeepFool(wrap_model, sess=sess)
        elif ord == np.inf:
            # TODO
            pass
        else:
            raise ValueError('DeepFool supports only l2 and l-inf norms.')

    elif attack_method == ATTACK.BIM:
        """
        The Basic Iterative Method (also, iterative FGSM)
        by Alexey Kurakin, Ian Goodfellow, Samy Bengio, 2016
        link: https://arxiv.org/abs/1607.02533
        """
        attacker = BasicIterativeMethod(wrap_model, back='tf', sess=sess)
    elif attack_method == ATTACK.PGD:
        """
        The Projected Gradient Descent approach.
        
        """
        attacker = ProjectedGradientDescent(wrap_model)
    elif attack_method == ATTACK.MIM:
        """
        The Momentum Iterative Method
        by Yinpeng Dong, Fangzhou Liao, Tianyu Pang, Hang Su, Jun Zhu, Xiaolin Hu, Jianguo Li, 2018
        link: https://arxiv.org/abs/1710.06081
        """
        attacker = MomentumIterativeMethod(wrap_model, sess=sess)
    else:
        raise ValueError('{} attack is not supported.'.format(attack_method.upper()))

    # initialize the session
    # init_op = tf.initialize_all_variables()
    # sess.run(init_op)
    # define custom loss
    adv_accuracy_metric = get_adversarial_metric(model, attacker, attack_params)

    augment = False
    compile_params = {
        'optimizer': keras.optimizers.Adam(lr=0.001),
        'metrics': adv_accuracy_metric
    }
    if DATA.cifar_10 == dataset:
        augment = True
        compile_params = {
            'optimizer': keras.optimizers.RMSprop(lr=0.001, decay=1e-6),
            'metrics': adv_accuracy_metric
        }

    print('#### Recompile the model')
    model.compile(optimizer=compile_params['optimizer'],
                  loss=keras.losses.categorical_crossentropy,
                  metrics=['accuracy', adv_accuracy_metric])
    # train_model(model, dataset, model_name, need_augment=False, **kwargs)
    if train_new_model:
        model = train_model(model, dataset, model_name,
                            augment,
                            **compile_params)

    # define the graph
    adv_x = attacker.generate(model.input, **attack_params)
    # consider the attack to be constant
    adv_x = tf.stop_gradient(adv_x)

    # generating adversarial examples
    adv_examples, = batch_eval(sess, [model.input, model(adv_x)], [adv_x],
                               [X, Y], batch_size=batch_size)

    if MODE.DEBUG:
        score = model.evaluate(adv_examples, Y, verbose=2)
        print('*** Evaluation on adversarial examples: {}'.format(score))
        # title = '{}-{}'.format(dataset, attack_method)
        # draw_comparisons(X[10:20], adv_examples[10:20], title)

    if train_new_model:
        """
        recompile the trained model using default metrics,
        for the metrics related to adversarial approaches 
        are NOT required for model evaluation.
        """
        model.compile(
            optimizer=compile_params['optimizer'],
            loss=keras.losses.categorical_crossentropy,
            metrics=['accuracy']
        )

        # save to disk
        save_model(model, model_name)
        # evaluate the new model
        loaded_model = load_model(model_name)
        scores = loaded_model.evaluate(X, Y, verbose=2)
        print('*** Evaluating the new model: {}'.format(scores))
        del loaded_model

        # if DATA.cifar_10 == dataset:
        #     save_to_json(model, model_name)
        #
        #     # for test, evaluate the saved model
        #     loaded_model = load_from_json(model_name)
        #     scores = loaded_model.evaluate(X, Y, verbose=2)
        #     print('*** Evaluating the new model: {}'.format(scores))
        #     del loaded_model
        # elif DATA.mnist == dataset:
        #     model.save('{}/{}.h5'.format(PATH.MODEL, model_name),
        #                overwrite=True, include_optimizer=True)
        #     # for test
        #     # evaluate the saved model
        #     loaded_model = models.load_model('{}/{}.h5'.format(PATH.MODEL, model_name))
        #     scores = loaded_model.evaluate(X, Y, verbose=2)
        #     print('*** Evaluating the new model: {}'.format(scores))
        #     del loaded_model
    del model
    sess.close()

    return adv_examples, Y


"""
Define custom loss functions
"""
def get_adversarial_metric(model, attacker, attack_params):
    print('INFO: create metrics for adversary generation.')

    def adversarial_accuracy(y, _):
        # get the adversarial examples
        x_adv = attacker.generate(model.input, **attack_params)
        # consider the attack to be constant
        x_adv = tf.stop_gradient(x_adv)

        # get the prediction on the adversarial examples
        preds_adv = model(x_adv)
        return keras.metrics.categorical_accuracy(y, preds_adv)

    # return the loss function
    return adversarial_accuracy


def get_adversarial_loss(model, attacker, attack_params):
    def adversarial_loss(y, preds):
        # calculate the cross-entropy on the legitimate examples
        corss_entropy = keras.losses.categorical_crossentropy(y, preds)

        # get the adversarial examples
        x_adv = attacker.generate(model.input, **attack_params)
        # consider the attack to be constant
        x_adv = tf.stop_gradient(x_adv)

        # calculate the cross-entropy on the adversarial examples
        preds_adv = model(x_adv)
        corss_entropy_adv = keras.losses.categorical_crossentropy(y, preds_adv)

        # return the average cross-entropy
        return 0.5 * corss_entropy + 0.5 * corss_entropy_adv

    # return the custom loss function
    return adversarial_loss<|MERGE_RESOLUTION|>--- conflicted
+++ resolved
@@ -25,15 +25,8 @@
 from cleverhans.evaluation import batch_eval
 from cleverhans.utils_keras import KerasModelWrapper
 
-<<<<<<< HEAD
 from attacks.carlini_wagner_l2 import CarliniWagnerL2
 from attacks.carlini_wagner_li import CarliniWagnerLinf
-=======
-
-from attacks.carlini_wagner_l2 import CarliniWagnerL2
-from attacks.carlini_wagner_li import CarliniWagnerLinf
-
->>>>>>> 1ae727e0
 
 # FLAGS = flags.FLAGS
 
@@ -134,11 +127,6 @@
             pass
         elif ord == np.inf:
             attacker = CarliniWagnerLinf(wrap_model, sess=sess)
-<<<<<<< HEAD
-            
-=======
-            pass
->>>>>>> 1ae727e0
         else:
             raise ValueError('CW supports only l0, l2, and l-inf norms.')
 
